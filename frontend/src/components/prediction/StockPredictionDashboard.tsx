/**
 * Stock Prediction Dashboard Component
 *
 * Enhanced stock prediction interface with ML models and PDM integration
 * Refined for robustness and "Senior ML Engineer" design standards.
 *
 * Author: Aaron Sequeira
 * Company: Roneira AI
 */

import React, { useState, useEffect } from "react";
import { useQuery } from "@tanstack/react-query";
import { motion } from "framer-motion";
import {
  TrendingUp,
  TrendingDown,
  Search,
  BarChart3,
  LineChart as LineChartIcon,
  Activity,
  Zap,
} from "lucide-react";
import {
  Line,
  XAxis,
  YAxis,
  CartesianGrid,
  Tooltip,
  Legend,
  ResponsiveContainer,
  ComposedChart,
  Bar,
  Area,
} from "recharts";
import { LoadingSpinner } from "../ui/LoadingSpinner";

interface StockPredictionDashboardProps {
  selectedTicker: string;
  onTickerChange: (ticker: string) => void;
}

export const StockPredictionDashboard: React.FC<
  StockPredictionDashboardProps
> = ({ selectedTicker, onTickerChange }) => {
  const [ticker, setTicker] = useState(selectedTicker);
  const [includePDM, setIncludePDM] = useState(true);
  const [modelType, setModelType] = useState<'random_forest' | 'lstm' | 'gan'>('random_forest');

  const MODEL_OPTIONS = [
    { value: 'random_forest', label: 'Random Forest', description: 'Ensemble tree-based model, fast and reliable' },
    { value: 'lstm', label: 'LSTM Neural Network', description: 'Deep learning for sequence prediction (Coming Soon)' },
    { value: 'gan', label: 'GAN Model', description: 'Generative adversarial network (Coming Soon)' },
  ];

  // Fetch stock prediction and historical data
  const { data, isLoading, error } = useQuery({
    queryKey: ["stock-prediction", selectedTicker, includePDM, modelType],
    queryFn: async () => {
      const API_BASE_URL = import.meta.env.VITE_API_BASE_URL || 'http://localhost:3001';
      const response = await fetch(`${API_BASE_URL}/api/predict`, {
        method: "POST",
        headers: { "Content-Type": "application/json" },
        body: JSON.stringify({
          ticker: selectedTicker,
          include_pdm: includePDM,
          model_type: modelType,
        }),
      });

      if (!response.ok) {
        const errorData = await response.json().catch(() => ({}));
        throw new Error(errorData.error || "Failed to fetch prediction");
      }

      return response.json();
    },
    enabled: !!selectedTicker,
    refetchInterval: 30000,
    retry: 1,
  });


  const handleSubmit = (e: React.FormEvent) => {
    e.preventDefault();
    if (ticker.trim()) {
      onTickerChange(ticker.trim().toUpperCase());
    }
  };

  // Sync local ticker state with selectedTicker prop
  useEffect(() => {
    if (selectedTicker) {
      setTicker(selectedTicker);
    }
  }, [selectedTicker]);

  const formatCurrency = (value: number | undefined | null) => {
    return new Intl.NumberFormat("en-US", {
      style: "currency",
      currency: "USD",
    }).format(value || 0);
  };

  const prediction = data?.data;

  // Animation variants
  const containerVariants = {
    hidden: { opacity: 0 },
    visible: { opacity: 1, transition: { staggerChildren: 0.1 } },
  };

  const itemVariants = {
    hidden: { opacity: 0, y: 20, scale: 0.95 },
    visible: { opacity: 1, y: 0, scale: 1, transition: { type: "spring", stiffness: 100 } },
  };

  return (
    <div className="space-y-8 p-4">
      {/* Search Header - Glassmorphism */}
      <motion.div
        initial={{ opacity: 0, y: -20 }}
        animate={{ opacity: 1, y: 0 }}
        className="bg-gray-900/80 backdrop-blur-xl border border-white/10 p-8 rounded-2xl shadow-2xl relative overflow-hidden group"
      >
        <div className="absolute inset-0 bg-gradient-to-r from-white/5 to-slate-700/10 opacity-0 group-hover:opacity-100 transition-opacity duration-1000" />

        <div className="relative z-10">
          <h2 className="text-3xl font-bold text-white mb-2 tracking-tight">
            Market Intelligence
          </h2>
          <p className="text-gray-400 mb-6 text-sm">
            AI-Powered Predictive Analytics & PDM Strategy
          </p>

<<<<<<< HEAD
          <form onSubmit={handleSubmit} className="flex flex-col md:flex-row gap-4">
            <div className="flex-1 relative">
              <Search className="absolute left-4 top-1/2 transform -translate-y-1/2 text-gray-400 w-5 h-5" />
              <input
                type="text"
                value={ticker}
                onChange={(e) => setTicker(e.target.value.toUpperCase())}
                placeholder="SEARCH TICKER (e.g. AAPL)"
                className="w-full bg-black/50 text-white placeholder-gray-500 rounded-xl pl-12 pr-4 py-4 border border-white/10 focus:outline-none focus:border-white focus:ring-1 focus:ring-white/50 transition-all font-mono tracking-wider"
              />
            </div>

            <div className="flex items-center gap-4 bg-black/30 px-6 rounded-xl border border-white/5">
              <label className="flex items-center gap-3 text-sm text-gray-300 cursor-pointer select-none">
                <input
                  type="checkbox"
                  checked={includePDM}
                  onChange={(e) => setIncludePDM(e.target.checked)}
                  className="w-4 h-4 rounded border-gray-600 text-white focus:ring-white bg-black/50"
=======
          <form onSubmit={handleSubmit} className="space-y-4">
            <div className="flex flex-col md:flex-row gap-4">
              <div className="flex-1 relative">
                <Search className="absolute left-4 top-1/2 transform -translate-y-1/2 text-gray-400 w-5 h-5" />
                <input
                  type="text"
                  value={ticker}
                  onChange={(e) => setTicker(e.target.value.toUpperCase())}
                  placeholder="SEARCH TICKER (e.g. AAPL)"
                  className="w-full bg-black/50 text-white placeholder-gray-500 rounded-xl pl-12 pr-4 py-4 border border-white/10 focus:outline-none focus:border-white focus:ring-1 focus:ring-white/50 transition-all font-mono tracking-wider"
>>>>>>> 8319fbcf
                />
              </div>

              {/* Model Selection Dropdown */}
              <div className="relative">
                <select
                  value={modelType}
                  onChange={(e) => setModelType(e.target.value as 'random_forest' | 'lstm' | 'gan')}
                  className="appearance-none bg-black/50 text-white rounded-xl px-4 py-4 border border-white/10 focus:outline-none focus:border-white cursor-pointer pr-10 min-w-[180px]"
                >
                  {MODEL_OPTIONS.map((option) => (
                    <option key={option.value} value={option.value}>
                      {option.label}
                    </option>
                  ))}
                </select>
                <BarChart3 className="absolute right-3 top-1/2 transform -translate-y-1/2 text-gray-400 w-4 h-4 pointer-events-none" />
              </div>

              <div className="flex items-center gap-4 bg-black/30 px-6 rounded-xl border border-white/5">
                <label className="flex items-center gap-3 text-sm text-gray-300 cursor-pointer select-none">
                  <input
                    type="checkbox"
                    checked={includePDM}
                    onChange={(e) => setIncludePDM(e.target.checked)}
                    className="w-4 h-4 rounded border-gray-600 text-white focus:ring-white bg-black/50"
                  />
                  <span className="font-medium">Enable PDM</span>
                </label>
              </div>

              <button
                type="submit"
                onClick={handleSubmit}
                disabled={isLoading || !ticker.trim()}
                className="btn-primary disabled:bg-gray-800 disabled:text-gray-600 text-black font-bold py-4 px-8 rounded-xl transition-all duration-300 flex items-center justify-center gap-2 shadow-lg active:scale-95"
              >
                {isLoading ? (
                  <LoadingSpinner size="small" />
                ) : (
                  <Zap className="w-5 h-5 fill-current" />
                )}
                {isLoading ? "ANALYZING..." : "PREDICT"}
              </button>
            </div>

<<<<<<< HEAD
            <button
              type="submit"
              onClick={handleSubmit}
              disabled={isLoading || !ticker.trim()}
              className="btn-primary disabled:bg-gray-800 disabled:text-gray-600 text-black font-bold py-4 px-8 rounded-xl transition-all duration-300 flex items-center justify-center gap-2 shadow-lg active:scale-95"
            >
              {isLoading ? (
                <LoadingSpinner size="small" />
              ) : (
                <Zap className="w-5 h-5 fill-current" />
              )}
              {isLoading ? "ANALYZING..." : "PREDICT"}
            </button>
=======
            {/* Model Description */}
            <div className="text-xs text-gray-500">
              {MODEL_OPTIONS.find(m => m.value === modelType)?.description}
            </div>

            {/* Error Display */}
            {error && (
              <div className="bg-red-900/20 border border-red-500/50 rounded-lg p-3 text-red-400 text-sm">
                {(error as Error).message}
              </div>
            )}
>>>>>>> 8319fbcf
          </form>
        </div>
      </motion.div>


      {/* Prediction Results */}
      {prediction && !isLoading && (
        <motion.div
          variants={containerVariants}
          initial="hidden"
          animate="visible"
          className="grid grid-cols-1 lg:grid-cols-3 gap-6"
        >
          {/* Main Prediction Card */}
          <motion.div variants={itemVariants} className="bg-gray-900/60 backdrop-blur-md border border-white/10 p-6 rounded-2xl shadow-xl hover:shadow-2xl transition-all duration-300">
            <div className="flex justify-between items-start mb-6 pb-4 border-b border-white/5">
              <div>
                <h3 className="text-sm font-medium text-gray-400 uppercase tracking-wider mb-1">Asset</h3>
                <span className="text-3xl font-bold text-white tracking-tight">
                  {prediction?.ticker_symbol || selectedTicker}
                </span>
              </div>
              <div className="text-right">
                <h3 className="text-sm font-medium text-gray-400 uppercase tracking-wider mb-1">Current</h3>
                <span className="text-2xl font-mono text-white">
                  {formatCurrency(prediction?.current_market_price)}
                </span>
              </div>
            </div>

            <div className="space-y-6">
              <div className="relative overflow-hidden rounded-xl bg-gradient-to-br from-slate-900/40 to-black p-4 border border-white/10">
                <div className="flex justify-between items-center relative z-10">
                  <span className="text-gray-400 text-xs uppercase font-medium">ML Predicted Price</span>
                  <Activity className="w-4 h-4 text-white" />
                </div>
                <p className="text-4xl font-bold text-white font-mono mt-2">
                  {formatCurrency(prediction?.ml_predicted_price)}
                </p>
              </div>

              <div className="grid grid-cols-2 gap-4">
                <div className="bg-black/40 p-4 rounded-xl border border-white/5">
                  <p className="text-gray-500 text-xs uppercase mb-2">Change</p>
                  <div className="flex items-center gap-2">
                    {(prediction?.predicted_percentage_change || 0) > 0 ? (
                      <TrendingUp className="w-5 h-5 text-green-500" />
                    ) : (
                      <TrendingDown className="w-5 h-5 text-red-500" />
                    )}
                    <span className={`text-lg font-bold font-mono ${(prediction?.predicted_percentage_change || 0) > 0 ? "text-green-500" : "text-red-500"}`}>
                      {(prediction?.predicted_percentage_change || 0) > 0 ? "+" : ""}
                      {((prediction?.predicted_percentage_change || 0)).toFixed(2)}%
                    </span>
                  </div>
                </div>

                <div className="bg-black/40 p-4 rounded-xl border border-white/5">
                  <p className="text-gray-500 text-xs uppercase mb-2">Accuracy</p>
                  <div className="flex items-end gap-2">
                    <span className="text-lg font-bold text-white font-mono">
                      {((prediction?.model_accuracy_r2_score || 0) * 100).toFixed(1)}%
                    </span>
                    <span className="text-xs text-gray-500 mb-1">R² Score</span>
                  </div>
                </div>
              </div>

              {prediction?.market_sentiment && (
                <div className="bg-black/40 p-4 rounded-xl border border-white/5">
                  <div className="flex justify-between items-center mb-2">
                    <span className="text-gray-500 text-xs uppercase">Sentiment Analysis</span>
                    <span className="text-xs font-mono text-gray-600">
                      {(prediction.market_sentiment.score * 100).toFixed(0)}% CONFIDENCE
                    </span>
                  </div>
                  <div className={`px-3 py-2 rounded-lg text-sm font-bold text-center uppercase tracking-wide
                    ${prediction.market_sentiment.label === "POSITIVE" ? "bg-green-500/10 text-green-400 border border-green-500/20" :
                      prediction.market_sentiment.label === "NEGATIVE" ? "bg-red-500/10 text-red-400 border border-red-500/20" :
                        "bg-gray-700/30 text-gray-400"}`
                  }>
                    {prediction.market_sentiment.label}
                  </div>
                </div>
              )}
            </div>
          </motion.div>

          {/* Technical Analysis Card */}
          <motion.div variants={itemVariants} className="bg-gray-900/60 backdrop-blur-md border border-white/10 p-6 rounded-2xl shadow-xl">
            <h3 className="text-lg font-bold text-white mb-6 flex items-center gap-2">
              <BarChart3 className="w-5 h-5 text-purple-500" />
              Technical Indicators
            </h3>

            <div className="space-y-4">
              <div className="flex justify-between items-center p-3 rounded-lg bg-black/40 border border-white/5">
                <span className="text-gray-400 text-sm">RSI (14)</span>
                <span className={`font-mono font-bold ${(prediction?.technical_indicators?.relative_strength_index || 50) > 70 ? "text-red-400" : (prediction?.technical_indicators?.relative_strength_index || 50) < 30 ? "text-green-400" : "text-white"}`}>
                  {(prediction?.technical_indicators?.relative_strength_index || 0).toFixed(1)}
                </span>
              </div>

              <div className="flex justify-between items-center p-3 rounded-lg bg-black/40 border border-white/5">
                <span className="text-gray-400 text-sm">MACD</span>
                <span className={`font-mono font-bold ${(prediction?.technical_indicators?.macd_line || 0) > 0 ? "text-green-400" : "text-red-400"}`}>
                  {(prediction?.technical_indicators?.macd_line || 0).toFixed(2)}
                </span>
              </div>

              <div className="flex justify-between items-center p-3 rounded-lg bg-black/40 border border-white/5">
                <span className="text-gray-400 text-sm">SMA (20)</span>
                <span className="font-mono font-bold text-white">
                  {formatCurrency(prediction?.technical_indicators?.simple_moving_average_20)}
                </span>
              </div>

              <div className="p-4 rounded-lg bg-black/40 border border-white/5 mt-4">
                <span className="text-gray-500 text-xs uppercase block mb-2">Bollinger Position</span>
                <div className="w-full bg-gray-800 h-2 rounded-full overflow-hidden">
                  <div
                    className="h-full bg-purple-500 rounded-full"
                    style={{ width: `${Math.min(Math.max((prediction?.technical_indicators?.bollinger_position || 0) * 100, 0), 100)}%` }}
                  />
                </div>
                <div className="flex justify-between mt-1">
                  <span className="text-xs text-gray-600">Lower</span>
                  <span className="text-xs text-purple-400 font-mono">
                    {((prediction?.technical_indicators?.bollinger_position || 0) * 100).toFixed(0)}%
                  </span>
                  <span className="text-xs text-gray-600">Upper</span>
                </div>
              </div>
            </div>
          </motion.div>

          {/* PDM Strategy Card */}
          {includePDM && prediction?.pdm_strategy_analysis && (
            <motion.div variants={itemVariants} className="bg-gradient-to-b from-gray-900/80 to-black/80 backdrop-blur-md border border-white/10 p-6 rounded-2xl shadow-xl relative overflow-hidden">
              <div className="absolute top-0 right-0 p-4 opacity-10">
                <Activity className="w-24 h-24 text-slate-700" />
              </div>

              <h3 className="text-lg font-bold text-white mb-6 flex items-center gap-2 relative z-10">
                <Zap className="w-5 h-5 text-yellow-500" />
                PDM Strategy Engine
              </h3>

              <div className="space-y-6 relative z-10">
                <div className="text-center p-6 bg-black/60 rounded-xl border border-white/10">
                  <span className="text-gray-500 text-xs uppercase tracking-widest block mb-2">Signal Detected</span>
                  <span className={`text-2xl font-black uppercase tracking-widest px-4 py-1 rounded-lg border-2
                    ${prediction.pdm_strategy_analysis.signal_type === "LONG" ? "text-green-500 border-green-500 bg-green-900/10" :
                      prediction.pdm_strategy_analysis.signal_type === "EXIT" ? "text-red-500 border-red-500 bg-red-900/10" :
                        "text-gray-400 border-gray-600"}`}>
                    {prediction.pdm_strategy_analysis.signal_type}
                  </span>
                </div>

                <div className="grid grid-cols-2 gap-3">
                  <div className="bg-black/40 p-3 rounded-lg border border-white/5">
                    <span className="text-gray-500 text-[10px] uppercase">Confidence</span>
                    <p className="text-xl font-bold text-white font-mono">
                      {((prediction.pdm_strategy_analysis.confidence_score || 0) * 100).toFixed(0)}%
                    </p>
                  </div>
                  <div className="bg-black/40 p-3 rounded-lg border border-white/5">
                    <span className="text-gray-500 text-[10px] uppercase">Velocity</span>
                    <p className={`text-xl font-bold font-mono ${(prediction.pdm_strategy_analysis.price_velocity || 0) > 0 ? "text-green-400" : "text-red-400"}`}>
                      {(prediction.pdm_strategy_analysis.price_velocity || 0).toFixed(2)}
                    </p>
                  </div>
                </div>

                <div className="pt-4 border-t border-white/5">
                  <div className="flex justify-between items-center mb-2">
                    <span className="text-gray-500 text-xs">Recommended Stop Loss</span>
                    <span className="text-red-400 font-mono font-bold text-sm">
                      {formatCurrency(prediction.pdm_strategy_analysis.atr_hard_stop_loss)}
                    </span>
                  </div>
                  <div className="flex justify-between items-center">
                    <span className="text-gray-500 text-xs">Trailing Stop</span>
                    <span className="text-orange-400 font-mono font-bold text-sm">
                      {formatCurrency(prediction.pdm_strategy_analysis.atr_trailing_stop)}
                    </span>
                  </div>
                </div>
              </div>
            </motion.div>
          )}

          {/* Historical Chart - Full Width */}
          <motion.div variants={itemVariants} className="col-span-full bg-gray-900/60 backdrop-blur-md border border-white/10 p-6 rounded-2xl shadow-xl mt-4">
            <h3 className="text-lg font-bold text-white mb-6 flex items-center gap-2">
              <LineChartIcon className="w-5 h-5 text-white" />
              Price Action History
            </h3>
            <div className="h-[400px] w-full">
              <ResponsiveContainer width="100%" height="100%">
                <ComposedChart data={prediction?.historical_data || []}>
                  <defs>
                    <linearGradient id="colorClose" x1="0" y1="0" x2="0" y2="1">
                      <stop offset="5%" stopColor="#ffffff" stopOpacity={0.2} />
                      <stop offset="95%" stopColor="#ffffff" stopOpacity={0} />
                    </linearGradient>
                  </defs>
                  <CartesianGrid strokeDasharray="3 3" stroke="#1f2937" vertical={false} />
                  <XAxis
                    dataKey="date"
                    stroke="#4b5563"
                    tick={{ fill: '#6b7280', fontSize: 12 }}
                    tickLine={false}
                    axisLine={false}
                  />
                  <YAxis
                    yAxisId="left"
                    stroke="#4b5563"
                    tick={{ fill: '#6b7280', fontSize: 12 }}
                    tickLine={false}
                    axisLine={false}
                    tickFormatter={(value) => `$${value}`}
                    domain={['auto', 'auto']}
                  />
                  <YAxis
                    yAxisId="right"
                    orientation="right"
                    stroke="#4b5563"
                    tick={{ fill: '#6b7280', fontSize: 12 }}
                    tickLine={false}
                    axisLine={false}
                  />
                  <Tooltip
                    contentStyle={{
                      backgroundColor: "#000000",
                      border: "1px solid #333333",
                      borderRadius: "8px",
                      boxShadow: "0 10px 15px -3px rgba(0, 0, 0, 0.5)",
                    }}
                    itemStyle={{ color: "#e5e7eb" }}
                    labelStyle={{ color: "#9ca3af", marginBottom: "0.5rem" }}
                  />
                  <Legend />
                  <Area
                    yAxisId="left"
                    type="monotone"
                    dataKey="close"
                    stroke="#ffffff"
                    strokeWidth={2}
                    fillOpacity={1}
                    fill="url(#colorClose)"
                    name="Close Price"
                  />
                  <Line
                    yAxisId="left"
                    type="monotone"
                    dataKey="sma20"
                    stroke="#9ca3af"
                    strokeWidth={1}
                    strokeDasharray="5 5"
                    dot={false}
                    name="SMA 20"
                  />
                  <Bar
                    yAxisId="right"
                    dataKey="volume"
                    fill="#374151"
                    opacity={0.3}
                    name="Volume"
                    barSize={4}
                  />
                </ComposedChart>
              </ResponsiveContainer>
            </div>
          </motion.div>
        </motion.div>
      )}

      {/* Empty State / Loading - Minimalist */}
      {!prediction && !isLoading && (
        <motion.div
          initial={{ opacity: 0 }}
          animate={{ opacity: 1 }}
          className="flex flex-col items-center justify-center p-20 border border-white/5 rounded-3xl bg-black/20"
        >
          <div className="bg-gray-900 p-6 rounded-full mb-6 border border-white/10 shadow-xl">
            <LineChartIcon className="w-12 h-12 text-slate-600" />
          </div>
          <h3 className="text-xl font-medium text-white mb-2">Ready to Analyze</h3>
          <p className="text-gray-500 max-w-md text-center text-sm">
            Enter a ticker symbol above to generate AI-powered price predictions and proprietary PDM strategy signals.
          </p>
        </motion.div>
      )}
    </div>
  );
};<|MERGE_RESOLUTION|>--- conflicted
+++ resolved
@@ -132,27 +132,6 @@
             AI-Powered Predictive Analytics & PDM Strategy
           </p>
 
-<<<<<<< HEAD
-          <form onSubmit={handleSubmit} className="flex flex-col md:flex-row gap-4">
-            <div className="flex-1 relative">
-              <Search className="absolute left-4 top-1/2 transform -translate-y-1/2 text-gray-400 w-5 h-5" />
-              <input
-                type="text"
-                value={ticker}
-                onChange={(e) => setTicker(e.target.value.toUpperCase())}
-                placeholder="SEARCH TICKER (e.g. AAPL)"
-                className="w-full bg-black/50 text-white placeholder-gray-500 rounded-xl pl-12 pr-4 py-4 border border-white/10 focus:outline-none focus:border-white focus:ring-1 focus:ring-white/50 transition-all font-mono tracking-wider"
-              />
-            </div>
-
-            <div className="flex items-center gap-4 bg-black/30 px-6 rounded-xl border border-white/5">
-              <label className="flex items-center gap-3 text-sm text-gray-300 cursor-pointer select-none">
-                <input
-                  type="checkbox"
-                  checked={includePDM}
-                  onChange={(e) => setIncludePDM(e.target.checked)}
-                  className="w-4 h-4 rounded border-gray-600 text-white focus:ring-white bg-black/50"
-=======
           <form onSubmit={handleSubmit} className="space-y-4">
             <div className="flex flex-col md:flex-row gap-4">
               <div className="flex-1 relative">
@@ -163,7 +142,6 @@
                   onChange={(e) => setTicker(e.target.value.toUpperCase())}
                   placeholder="SEARCH TICKER (e.g. AAPL)"
                   className="w-full bg-black/50 text-white placeholder-gray-500 rounded-xl pl-12 pr-4 py-4 border border-white/10 focus:outline-none focus:border-white focus:ring-1 focus:ring-white/50 transition-all font-mono tracking-wider"
->>>>>>> 8319fbcf
                 />
               </div>
 
@@ -210,21 +188,6 @@
               </button>
             </div>
 
-<<<<<<< HEAD
-            <button
-              type="submit"
-              onClick={handleSubmit}
-              disabled={isLoading || !ticker.trim()}
-              className="btn-primary disabled:bg-gray-800 disabled:text-gray-600 text-black font-bold py-4 px-8 rounded-xl transition-all duration-300 flex items-center justify-center gap-2 shadow-lg active:scale-95"
-            >
-              {isLoading ? (
-                <LoadingSpinner size="small" />
-              ) : (
-                <Zap className="w-5 h-5 fill-current" />
-              )}
-              {isLoading ? "ANALYZING..." : "PREDICT"}
-            </button>
-=======
             {/* Model Description */}
             <div className="text-xs text-gray-500">
               {MODEL_OPTIONS.find(m => m.value === modelType)?.description}
@@ -236,7 +199,6 @@
                 {(error as Error).message}
               </div>
             )}
->>>>>>> 8319fbcf
           </form>
         </div>
       </motion.div>
